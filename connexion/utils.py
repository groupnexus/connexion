"""
Copyright 2015 Zalando SE

Licensed under the Apache License, Version 2.0 (the "License"); you may not use this file except in compliance with the
License. You may obtain a copy of the License at

http://www.apache.org/licenses/LICENSE-2.0

Unless required by applicable law or agreed to in writing, software distributed under the License is distributed on an
"AS IS" BASIS, WITHOUT WARRANTIES OR CONDITIONS OF ANY KIND, either express or implied. See the License for the specific
 language governing permissions and limitations under the License.
"""

import functools
import importlib
import random
import re
import string

import flask
import werkzeug.wrappers


PATH_PARAMETER = re.compile(r'\{([^}]*)\}')

# map Swagger type to flask path converter
# see http://flask.pocoo.org/docs/0.10/api/#url-route-registrations
PATH_PARAMETER_CONVERTERS = {
    'integer': 'int',
    'number': 'float'
}


def flaskify_endpoint(identifier, randomize=None):
    """
    Converts the provided identifier in a valid flask endpoint name

    :type identifier: str
    :param randomize: If specified, add this many random characters (upper case
        and digits) to the endpoint name, separated by a pipe character.
    :type randomize: int | None
    :rtype: str
    """
    result = identifier.replace('.', '_')
    if randomize is None:
        return result

    chars = string.ascii_uppercase + string.digits
<<<<<<< HEAD
    return result + '|' + ''.join(
        random.SystemRandom().choice(chars) for _ in range(randomize))
=======
    return "{result}|{random_string}".format(
        result=result,
        random_string=''.join(random.SystemRandom().choice(chars) for _ in range(randomize)))
>>>>>>> f8c7a688


def convert_path_parameter(match, types):
    name = match.group(1)
    swagger_type = types.get(name)
    converter = PATH_PARAMETER_CONVERTERS.get(swagger_type)
    return '<{0}{1}{2}>'.format(converter or '',
                                ':' if converter else '',
                                name.replace('-', '_'))


def flaskify_path(swagger_path, types=None):
    """
    Convert swagger path templates to flask path templates

    :type swagger_path: str
    :type types: dict
    :rtype: str

    >>> flaskify_path('/foo-bar/{my-param}')
    '/foo-bar/<my_param>'

    >>> flaskify_path('/foo/{someint}', {'someint': 'int'})
    '/foo/<int:someint>'
    """
    if types is None:
        types = {}
    convert_match = functools.partial(convert_path_parameter, types=types)
    return PATH_PARAMETER.sub(convert_match, swagger_path)


def is_flask_response(obj):
    """
    Verifies if obj is a default Flask response instance.

    :type obj: object
    :rtype bool

    >>> is_flask_response(redirect('http://example.com/'))
    True
    >>> is_flask_response(flask.Response())
    True
    """
    return isinstance(obj, flask.Response) or isinstance(obj, werkzeug.wrappers.Response)


def deep_getattr(obj, attr):
    """
    Recurses through an attribute chain to get the ultimate value.

    Stolen from http://pingfive.typepad.com/blog/2010/04/deep-getattr-python-function.html
    """
    return functools.reduce(getattr, attr.split('.'), obj)


def get_function_from_name(function_name):
    """
    Tries to get function by fully qualified name (e.g. "mymodule.myobj.myfunc")

    :type function_name: str
    """
    module_name, attr_path = function_name.rsplit('.', 1)
    module = None
    last_import_error = None

    while not module:

        try:
            module = importlib.import_module(module_name)
        except ImportError as import_error:
            last_import_error = import_error
            if '.' in module_name:
                module_name, attr_path1 = module_name.rsplit('.', 1)
                attr_path = '{0}.{1}'.format(attr_path1, attr_path)
            else:
                raise
    try:
        function = deep_getattr(module, attr_path)
    except AttributeError:
        if last_import_error:
            raise last_import_error
        else:
            raise
    return function


def is_json_mimetype(mimetype):
    """
    :type mimetype: str
    :rtype: bool
    """
    maintype, subtype = mimetype.split('/')  # type: str, str
    return maintype == 'application' and (subtype == 'json' or subtype.endswith('+json'))


def produces_json(produces):
    """
    Returns True if all mimetypes in produces are serialized with json

    :type produces: list
    :rtype: bool

    >>> produces_json(['application/json'])
    True
    >>> produces_json(['application/x.custom+json'])
    True
    >>> produces_json([])
    True
    >>> produces_json(['application/xml'])
    False
    >>> produces_json(['text/json'])
    False
    >>> produces_json(['application/json', 'other/type'])
    False
    >>> produces_json(['application/json', 'application/x.custom+json'])
    True
    """
    return all(is_json_mimetype(mimetype) for mimetype in produces)


def boolean(s):
    '''
    Convert JSON/Swagger boolean value to Python, raise ValueError otherwise

    >>> boolean('true')
    True

    >>> boolean('false')
    False
    '''
    if isinstance(s, bool):
        return s
    elif not hasattr(s, 'lower'):
        raise ValueError('Invalid boolean value')
    elif s.lower() == 'true':
        return True
    elif s.lower() == 'false':
        return False
    else:
        raise ValueError('Invalid boolean value')


def is_nullable(param_def):
    return param_def.get('x-nullable', False)


def is_null(value):
    if hasattr(value, 'strip') and value.strip() in ['null', 'None']:
        return True

    if value is None:
        return True

    return False<|MERGE_RESOLUTION|>--- conflicted
+++ resolved
@@ -46,14 +46,9 @@
         return result
 
     chars = string.ascii_uppercase + string.digits
-<<<<<<< HEAD
-    return result + '|' + ''.join(
-        random.SystemRandom().choice(chars) for _ in range(randomize))
-=======
     return "{result}|{random_string}".format(
         result=result,
         random_string=''.join(random.SystemRandom().choice(chars) for _ in range(randomize)))
->>>>>>> f8c7a688
 
 
 def convert_path_parameter(match, types):
